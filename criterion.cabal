name:           criterion
version:        0.5.0.9
synopsis:       Robust, reliable performance measurement and analysis
license:        BSD3
license-file:   LICENSE
author:         Bryan O'Sullivan <bos@serpentine.com>
maintainer:     Bryan O'Sullivan <bos@serpentine.com>
copyright:      2009, 2010, 2011 Bryan O'Sullivan
category:       Development, Performance, Testing
homepage:       http://bitbucket.org/bos/criterion
bug-reports:    http://bitbucket.org/bos/criterion/issues
build-type:     Simple
cabal-version:  >= 1.6
extra-source-files:
  README.markdown
  examples/Fibber.hs
  examples/Judy.hs
  examples/Makefile
  examples/Tiny.hs
description:
  This library provides a powerful but simple way to measure the
  performance of Haskell code.  It provides both a framework for
  executing and analysing benchmarks and a set of driver functions
  that makes it easy to build and run benchmarks, and to analyse their
  results.
  .
  The fastest way to get started is to read the documentation and
  examples in the Criterion.Main module.

flag Chart
  description: enable use of the Chart package
  -- Broken under GHC 6.12 so far.
  default: False

flag gtk
  description: enable displaying charts in GTK+ windows
  default: False

library
  exposed-modules:
    Criterion
    Criterion.Analysis
    Criterion.Config
    Criterion.Environment
    Criterion.IO
    Criterion.Main
    Criterion.Measurement
    Criterion.Monad
    Criterion.MultiMap
    Criterion.Plot
    Criterion.Types

  build-depends:
    base < 5,
    bytestring >= 0.9 && < 1.0,
    containers,
    deepseq >= 1.1.0.0,
    filepath,
    mtl,
<<<<<<< HEAD
    mwc-random >= 0.8.0.3,
    parallel,
=======
    mwc-random >= 0.7.0.0,
>>>>>>> b86cc1be
    parsec >= 3.1.0,
    statistics >= 0.8.0.5,
    time,
    vector >= 0.7.0.0,
    vector-algorithms >= 0.4

  if flag(chart)
    build-depends:
      Chart >= 0.13 && < 0.15,
      data-accessor
    cpp-options: -DHAVE_CHART

  if flag(gtk)
    cpp-options: -DHAVE_GTK

  ghc-options: -Wall -funbox-strict-fields
  if impl(ghc >= 6.8)
    ghc-options: -fwarn-tabs

source-repository head
  type:     mercurial
  location: http://bitbucket.org/bos/criterion<|MERGE_RESOLUTION|>--- conflicted
+++ resolved
@@ -57,12 +57,7 @@
     deepseq >= 1.1.0.0,
     filepath,
     mtl,
-<<<<<<< HEAD
     mwc-random >= 0.8.0.3,
-    parallel,
-=======
-    mwc-random >= 0.7.0.0,
->>>>>>> b86cc1be
     parsec >= 3.1.0,
     statistics >= 0.8.0.5,
     time,
